from eemeter.config.yaml_parser import load
from eemeter.consumption import ConsumptionHistory
<<<<<<< HEAD
from eemeter.meter import BPI2400Meter

import pytest
=======
from eemeter.models import TemperatureSensitivityModel
from eemeter.meter import AnnualizedUsageMeter
>>>>>>> 23a64fb5
from fixtures.consumption import consumption_history_1
from fixtures.consumption import generated_consumption_history_1
from fixtures.consumption import generated_consumption_history_with_annualized_usage_1
from fixtures.consumption import generated_consumption_history_pre_post_1
from fixtures.consumption import generated_consumption_history_pre_post_with_gross_savings_1
from fixtures.consumption import generated_consumption_history_pre_post_with_annualized_gross_savings_1
from fixtures.consumption import prism_outputs_1
from fixtures.weather import gsod_722880_2012_2014_weather_source
from fixtures.weather import tmy3_722880_weather_source

from datetime import datetime

<<<<<<< HEAD
from numpy.testing import assert_almost_equal
=======
from helpers import arrays_similar
from numpy.testing import assert_allclose
>>>>>>> 23a64fb5

RTOL = 1e-2
ATOL = 1e-2

@pytest.mark.slow
def test_temperature_sensitivity_parameter_optimization(
        generated_consumption_history_1,gsod_722880_2012_2014_weather_source):

    meter_yaml = """
        !obj:eemeter.meter.TemperatureSensitivityParameterOptimizationMeter {
            fuel_unit_str: "kWh",
            fuel_type: "electricity",
            temperature_unit_str: "degF",
            model: !obj:eemeter.models.TemperatureSensitivityModel {
                cooling: True,
                heating: True,
                initial_params: {
                    base_consumption: 0,
                    heating_slope: 0,
                    cooling_slope: 0,
                    heating_reference_temperature: 60,
                    cooling_reference_temperature: 70,
                },
                param_bounds: {
                    base_consumption: [0,2000],
                    heating_slope: [0,200],
                    cooling_slope: [0,200],
                    heating_reference_temperature: [55,65],
                    cooling_reference_temperature: [65,75],
                },
            },
        }
        """
    meter = load(meter_yaml)

    ch, params = generated_consumption_history_1

    result = meter.evaluate(consumption_history=ch,
                            weather_source=gsod_722880_2012_2014_weather_source)

    assert_allclose(result['temp_sensitivity_params'], params, rtol=RTOL, atol=ATOL)

@pytest.mark.slow
def test_weather_normalization(generated_consumption_history_with_annualized_usage_1,
                               gsod_722880_2012_2014_weather_source,
                               tmy3_722880_weather_source):

    meter_yaml = """
        !obj:eemeter.meter.Sequence {
            sequence: [
                !obj:eemeter.meter.TemperatureSensitivityParameterOptimizationMeter {
                    fuel_unit_str: "kWh",
                    fuel_type: "electricity",
                    temperature_unit_str: "degF",
                    model: !obj:eemeter.models.TemperatureSensitivityModel &model {
                        cooling: True,
                        heating: True,
                        initial_params: {
                            base_consumption: 0,
                            heating_slope: 0,
                            cooling_slope: 0,
                            heating_reference_temperature: 60,
                            cooling_reference_temperature: 70,
                        },
                        param_bounds: {
                            base_consumption: [0,2000],
                            heating_slope: [0,200],
                            cooling_slope: [0,200],
                            heating_reference_temperature: [55,65],
                            cooling_reference_temperature: [65,75],
                        },
                    },
                },
                !obj:eemeter.meter.AnnualizedUsageMeter {
                    temperature_unit_str: "degF",
                    model: *model
                }
            ]
        }
        """
    meter = load(meter_yaml)

    ch, params, annualized_usage = generated_consumption_history_with_annualized_usage_1
    result = meter.evaluate(consumption_history=ch,
                            weather_source=gsod_722880_2012_2014_weather_source,
                            weather_normal_source=tmy3_722880_weather_source)

    assert_allclose(result['temp_sensitivity_params'], params, rtol=RTOL, atol=ATOL)
    assert_allclose(result['annualized_usage'], annualized_usage, rtol=RTOL, atol=ATOL)

@pytest.mark.slow
def test_pre_post_parameters(generated_consumption_history_pre_post_1,
                             gsod_722880_2012_2014_weather_source):

    meter_yaml = """
        !obj:eemeter.meter.PrePost {
            splittable_args: ["consumption_history"],
            meter: !obj:eemeter.meter.TemperatureSensitivityParameterOptimizationMeter {
                fuel_unit_str: "kWh",
                fuel_type: "electricity",
                temperature_unit_str: "degF",
                model: !obj:eemeter.models.TemperatureSensitivityModel {
                    cooling: True,
                    heating: True,
                    initial_params: {
                        base_consumption: 0,
                        heating_slope: 0,
                        cooling_slope: 0,
                        heating_reference_temperature: 60,
                        cooling_reference_temperature: 70,
                    },
                    param_bounds: {
                        base_consumption: [0,2000],
                        heating_slope: [0,200],
                        cooling_slope: [0,200],
                        heating_reference_temperature: [55,65],
                        cooling_reference_temperature: [65,75],
                    },
                },
            },
        }
        """
    meter = load(meter_yaml)

    ch, pre_params, post_params, retrofit = generated_consumption_history_pre_post_1

    result = meter.evaluate(consumption_history=ch,
                            weather_source=gsod_722880_2012_2014_weather_source,
                            retrofit_start_date=retrofit,
                            retrofit_end_date=retrofit)

    assert_allclose(result['temp_sensitivity_params_pre'], pre_params, rtol=RTOL, atol=ATOL)
    assert_allclose(result['temp_sensitivity_params_post'], post_params, rtol=RTOL, atol=ATOL)

    assert isinstance(result["consumption_history_pre"],ConsumptionHistory)
    assert isinstance(result["consumption_history_post"],ConsumptionHistory)

@pytest.mark.slow
def test_gross_savings_metric(generated_consumption_history_pre_post_with_gross_savings_1,
                              gsod_722880_2012_2014_weather_source):

    meter_yaml = """
        !obj:eemeter.meter.Sequence {
            sequence: [
                !obj:eemeter.meter.PrePost {
                    splittable_args: ["consumption_history"],
                    meter: !obj:eemeter.meter.TemperatureSensitivityParameterOptimizationMeter {
                        fuel_unit_str: "kWh",
                        fuel_type: "electricity",
                        temperature_unit_str: "degF",
                        model: !obj:eemeter.models.TemperatureSensitivityModel &model {
                            cooling: True,
                            heating: True,
                            initial_params: {
                                base_consumption: 0,
                                heating_slope: 0,
                                cooling_slope: 0,
                                heating_reference_temperature: 60,
                                cooling_reference_temperature: 70,
                            },
                            param_bounds: {
                                base_consumption: [0,2000],
                                heating_slope: [0,200],
                                cooling_slope: [0,200],
                                heating_reference_temperature: [55,65],
                                cooling_reference_temperature: [65,75],
                            },
                        },
                    },
                },
                !obj:eemeter.meter.GrossSavingsMeter {
                    fuel_unit_str: "kWh",
                    fuel_type: "electricity",
                    temperature_unit_str: "degF",
                    model: *model,
                }
            ]
        }
        """
    meter = load(meter_yaml)

    ch, pre_params, post_params, retrofit, savings = generated_consumption_history_pre_post_with_gross_savings_1

    result = meter.evaluate(consumption_history=ch,
                            weather_source=gsod_722880_2012_2014_weather_source,
                            retrofit_start_date=retrofit,
                            retrofit_end_date=retrofit)

    assert_allclose(result['temp_sensitivity_params_pre'], pre_params, rtol=RTOL, atol=ATOL)
    assert_allclose(result['temp_sensitivity_params_post'], post_params, rtol=RTOL, atol=ATOL)

    assert isinstance(result["consumption_history_pre"],ConsumptionHistory)
    assert isinstance(result["consumption_history_post"],ConsumptionHistory)

    assert_allclose(result["gross_savings"],savings, rtol=RTOL, atol=ATOL)

@pytest.mark.slow
def test_annualized_gross_savings_metric(generated_consumption_history_pre_post_with_annualized_gross_savings_1,
                                         gsod_722880_2012_2014_weather_source,
                                         tmy3_722880_weather_source):

    meter_yaml = """
        !obj:eemeter.meter.Sequence {
            sequence: [
                !obj:eemeter.meter.PrePost {
                    splittable_args: ["consumption_history"],
                    meter: !obj:eemeter.meter.TemperatureSensitivityParameterOptimizationMeter {
                        fuel_unit_str: "kWh",
                        fuel_type: "electricity",
                        temperature_unit_str: "degF",
                        model: !obj:eemeter.models.TemperatureSensitivityModel &model {
                            cooling: True,
                            heating: True,
                            initial_params: {
                                base_consumption: 0,
                                heating_slope: 0,
                                cooling_slope: 0,
                                heating_reference_temperature: 60,
                                cooling_reference_temperature: 70,
                            },
                            param_bounds: {
                                base_consumption: [0,2000],
                                heating_slope: [0,200],
                                cooling_slope: [0,200],
                                heating_reference_temperature: [55,65],
                                cooling_reference_temperature: [65,75],
                            },
                        },
                    },
                },
                !obj:eemeter.meter.AnnualizedGrossSavingsMeter {
                    fuel_type: "electricity",
                    temperature_unit_str: "degF",
                    model: *model,
                }
            ]
        }
        """
    meter = load(meter_yaml)

    ch, pre_params, post_params, retrofit, savings = generated_consumption_history_pre_post_with_annualized_gross_savings_1

    result = meter.evaluate(consumption_history=ch,
                            weather_source=gsod_722880_2012_2014_weather_source,
                            weather_normal_source=tmy3_722880_weather_source,
                            retrofit_start_date=retrofit,
                            retrofit_end_date=retrofit)

    assert_allclose(result['temp_sensitivity_params_pre'], pre_params, rtol=RTOL, atol=ATOL)
    assert_allclose(result['temp_sensitivity_params_post'], post_params, rtol=RTOL, atol=ATOL)

    assert isinstance(result["consumption_history_pre"],ConsumptionHistory)
    assert isinstance(result["consumption_history_post"],ConsumptionHistory)


    assert_allclose(result["annualized_gross_savings"], savings, rtol=RTOL, atol=ATOL)

def test_fuel_type_presence_meter(consumption_history_1):

    meter_yaml = """
        !obj:eemeter.meter.FuelTypePresenceMeter {
            fuel_types: [electricity,natural_gas]
        }
        """
    meter = load(meter_yaml)
    result = meter.evaluate(consumption_history=consumption_history_1)

    assert result["electricity_presence"]
    assert not result["natural_gas_presence"]

@pytest.mark.slow
def test_princeton_scorekeeping_method(prism_outputs_1,
                                       gsod_722880_2012_2014_weather_source,
                                       tmy3_722880_weather_source):
    meter = load("!obj:eemeter.meter.PRISMMeter {}")

    ch, elec_params, elec_presence, elec_annualized_usage, elec_error = prism_outputs_1
    result = meter.evaluate(consumption_history=ch,
                            weather_source=gsod_722880_2012_2014_weather_source,
                            weather_normal_source=tmy3_722880_weather_source)



    assert result.get("electricity_presence") == elec_presence
    assert_allclose(result.get("temp_sensitivity_params_electricity"),
            elec_params, rtol=RTOL, atol=ATOL)
    assert_allclose(result.get("annualized_usage_electricity"),
            elec_annualized_usage, rtol=RTOL, atol=ATOL)
    assert_allclose(result.get("daily_standard_error_electricity"),
            elec_error, rtol=RTOL, atol=ATOL)

    assert not result.get("natural_gas_presence")
    assert result.get("temp_sensitivity_params_natural_gas") is None
    assert result.get("annualized_usage_natural_gas") is None
    assert result.get("daily_standard_error_natural_gas") is None

def test_bpi2400(consumption_history_1,
                 tmy3_722880_weather_source):

    meter = BPI2400Meter()
    result = meter.evaluate(consumption_history=consumption_history_1,
                            weather_normal_source=tmy3_722880_weather_source)
    assert "consumption_history_no_estimated" in result
    assert False<|MERGE_RESOLUTION|>--- conflicted
+++ resolved
@@ -1,13 +1,12 @@
 from eemeter.config.yaml_parser import load
 from eemeter.consumption import ConsumptionHistory
-<<<<<<< HEAD
+
+import pytest
+
 from eemeter.meter import BPI2400Meter
-
-import pytest
-=======
 from eemeter.models import TemperatureSensitivityModel
 from eemeter.meter import AnnualizedUsageMeter
->>>>>>> 23a64fb5
+
 from fixtures.consumption import consumption_history_1
 from fixtures.consumption import generated_consumption_history_1
 from fixtures.consumption import generated_consumption_history_with_annualized_usage_1
@@ -20,12 +19,7 @@
 
 from datetime import datetime
 
-<<<<<<< HEAD
-from numpy.testing import assert_almost_equal
-=======
-from helpers import arrays_similar
 from numpy.testing import assert_allclose
->>>>>>> 23a64fb5
 
 RTOL = 1e-2
 ATOL = 1e-2
